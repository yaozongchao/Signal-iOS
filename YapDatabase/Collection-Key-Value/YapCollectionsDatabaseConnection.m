#import "YapCollectionsDatabaseConnection.h"
#import "YapCollectionsDatabasePrivate.h"

#import "YapAbstractDatabasePrivate.h"
#import "YapAbstractDatabaseExtensionPrivate.h"

#import "YapCollectionKey.h"
#import "YapCache.h"
#import "YapNull.h"
#import "YapSet.h"

#import "YapDatabaseString.h"
#import "YapDatabaseLogging.h"

#if ! __has_feature(objc_arc)
#warning This file must be compiled with ARC. Use -fobjc-arc flag (or convert project to ARC).
#endif

/**
 * Define log level for this file: OFF, ERROR, WARN, INFO, VERBOSE
 * See YapDatabaseLogging.h for more information.
**/
#if DEBUG
  static const int ydbLogLevel = YDB_LOG_LEVEL_INFO;
#else
  static const int ydbLogLevel = YDB_LOG_LEVEL_WARN;
#endif


@implementation YapCollectionsDatabaseConnection {

/* As defined in YapCollectionsDatabasePrivate.h :

@private
	sqlite3_stmt *getCollectionCountStatement;
	sqlite3_stmt *getKeyCountForCollectionStatement;
	sqlite3_stmt *getKeyCountForAllStatement;
	sqlite3_stmt *getCountForKeyStatement;
	sqlite3_stmt *getDataForKeyStatement;
	sqlite3_stmt *getMetadataForKeyStatement;
	sqlite3_stmt *getAllForKeyStatement;
	sqlite3_stmt *setAllForKeyStatement;
	sqlite3_stmt *setMetaForKeyStatement;
	sqlite3_stmt *removeForKeyStatement;
	sqlite3_stmt *removeCollectionStatement;
	sqlite3_stmt *removeAllStatement;
	sqlite3_stmt *enumerateCollectionsStatement;
	sqlite3_stmt *enumerateKeysInCollectionStatement;
    sqlite3_stmt *enumerateKeysInAllCollectionsStatement;
	sqlite3_stmt *enumerateMetadataInCollectionStatement;
	sqlite3_stmt *enumerateMetadataInAllCollectionsStatement;
	sqlite3_stmt *enumerateAllInCollectionStatement;
	sqlite3_stmt *enumerateAllInAllCollectionsStatement;

*/
/* Defined in YapAbstractDatabasePrivate.h:

@protected
	dispatch_queue_t connectionQueue;
	void *IsOnConnectionQueueKey;
	
	YapAbstractDatabase *database;
	
@public
	sqlite3 *db;
	
	YapCache *objectCache;
	YapCache *metadataCache;
	
	NSUInteger objectCacheLimit;          // Read-only by transaction. Use as consideration of whether to add to cache.
	NSUInteger metadataCacheLimit;        // Read-only by transaction. Use as consideration of whether to add to cache.
	
	BOOL needsMarkSqlLevelSharedReadLock; // Read-only by transaction. Use as consideration of whether to invoke method.
*/
}

- (void)dealloc
{
	sqlite_finalize_null(&getCollectionCountStatement);
	sqlite_finalize_null(&getKeyCountForCollectionStatement);
	sqlite_finalize_null(&getKeyCountForAllStatement);
	sqlite_finalize_null(&getCountForKeyStatement);
	sqlite_finalize_null(&getDataForKeyStatement);
	sqlite_finalize_null(&setMetaForKeyStatement);
	sqlite_finalize_null(&setAllForKeyStatement);
	sqlite_finalize_null(&removeForKeyStatement);
	sqlite_finalize_null(&removeCollectionStatement);
	sqlite_finalize_null(&removeAllStatement);
	sqlite_finalize_null(&enumerateCollectionsStatement);
	sqlite_finalize_null(&enumerateKeysInCollectionStatement);
	sqlite_finalize_null(&enumerateKeysInAllCollectionsStatement);
	sqlite_finalize_null(&enumerateKeysAndMetadataInCollectionStatement);
	sqlite_finalize_null(&enumerateKeysAndMetadataInAllCollectionsStatement);
	sqlite_finalize_null(&enumerateKeysAndObjectsInCollectionStatement);
	sqlite_finalize_null(&enumerateKeysAndObjectsInAllCollectionsStatement);
	sqlite_finalize_null(&enumerateRowsInCollectionStatement);
	sqlite_finalize_null(&enumerateRowsInAllCollectionsStatement);
}

/**
 * Override hook from YapAbstractDatabaseConnection.
**/
- (void)_flushMemoryWithLevel:(int)level
{
	[super _flushMemoryWithLevel:level];
	
	if (level >= YapDatabaseConnectionFlushMemoryLevelModerate)
	{
		sqlite_finalize_null(&getCollectionCountStatement);
		sqlite_finalize_null(&getKeyCountForAllStatement);
		sqlite_finalize_null(&getCountForKeyStatement);
		sqlite_finalize_null(&setMetaForKeyStatement);
		sqlite_finalize_null(&removeForKeyStatement);
		sqlite_finalize_null(&removeCollectionStatement);
		sqlite_finalize_null(&removeAllStatement);
		sqlite_finalize_null(&enumerateCollectionsStatement);
		sqlite_finalize_null(&enumerateKeysInCollectionStatement);
		sqlite_finalize_null(&enumerateKeysInAllCollectionsStatement);
		sqlite_finalize_null(&enumerateKeysAndMetadataInCollectionStatement);
		sqlite_finalize_null(&enumerateKeysAndMetadataInAllCollectionsStatement);
		sqlite_finalize_null(&enumerateKeysAndObjectsInCollectionStatement);
		sqlite_finalize_null(&enumerateKeysAndObjectsInAllCollectionsStatement);
		sqlite_finalize_null(&enumerateRowsInCollectionStatement);
		sqlite_finalize_null(&enumerateRowsInAllCollectionsStatement);
	}
	
	if (level >= YapDatabaseConnectionFlushMemoryLevelFull)
	{
		sqlite_finalize_null(&getDataForKeyStatement);
		sqlite_finalize_null(&setAllForKeyStatement);
	}
}

////////////////////////////////////////////////////////////////////////////////////////////////////////////////////////
#pragma mark Properties
////////////////////////////////////////////////////////////////////////////////////////////////////////////////////////

- (YapCollectionsDatabase *)database
{
	return (YapCollectionsDatabase *)database;
}

////////////////////////////////////////////////////////////////////////////////////////////////////////////////////////
#pragma mark Statements
////////////////////////////////////////////////////////////////////////////////////////////////////////////////////////

- (sqlite3_stmt *)getCollectionCountStatement
{
	if (getCollectionCountStatement == NULL)
	{
		char *stmt = "SELECT COUNT(DISTINCT collection) AS NumberOfRows FROM \"database\";";
		int stmtLen = (int)strlen(stmt);
		
<<<<<<< HEAD
		int status = sqlite3_prepare_v2(db, stmt, (int)strlen(stmt)+1, &getCollectionCountStatement, NULL);
=======
		int status = sqlite3_prepare_v2(db, stmt, stmtLen+1, &getCollectionCountStatement, NULL);
>>>>>>> c5a6e6ca
		if (status != SQLITE_OK)
		{
			YDBLogError(@"Error creating '%@': %d %s", NSStringFromSelector(_cmd), status, sqlite3_errmsg(db));
		}
	}
	
	return getCollectionCountStatement;
}

- (sqlite3_stmt *)getKeyCountForCollectionStatement
{
	if (getKeyCountForCollectionStatement == NULL)
	{
		char *stmt = "SELECT COUNT(*) AS NumberOfRows FROM \"database\" WHERE \"collection\" = ?;";
		int stmtLen = (int)strlen(stmt);
		
<<<<<<< HEAD
		int status = sqlite3_prepare_v2(db, stmt, (int)strlen(stmt)+1, &getKeyCountForCollectionStatement, NULL);
=======
		int status = sqlite3_prepare_v2(db, stmt, stmtLen+1, &getKeyCountForCollectionStatement, NULL);
>>>>>>> c5a6e6ca
		if (status != SQLITE_OK)
		{
			YDBLogError(@"Error creating '%@': %d %s", NSStringFromSelector(_cmd), status, sqlite3_errmsg(db));
		}
	}
	
	return getKeyCountForCollectionStatement;
}

- (sqlite3_stmt *)getKeyCountForAllStatement
{
	if (getKeyCountForAllStatement == NULL)
	{
		char *stmt = "SELECT COUNT(*) AS NumberOfRows FROM \"database\";";
		int stmtLen = (int)strlen(stmt);
		
<<<<<<< HEAD
		int status = sqlite3_prepare_v2(db, stmt, (int)strlen(stmt)+1, &getKeyCountForAllStatement, NULL);
=======
		int status = sqlite3_prepare_v2(db, stmt, stmtLen+1, &getKeyCountForAllStatement, NULL);
>>>>>>> c5a6e6ca
		if (status != SQLITE_OK)
		{
			YDBLogError(@"Error creating '%@': %d %s", NSStringFromSelector(_cmd), status, sqlite3_errmsg(db));
		}
	}
	
	return getKeyCountForAllStatement;
}

- (sqlite3_stmt *)getCountForKeyStatement
{
	if (getCountForKeyStatement == NULL)
	{
		char *stmt = "SELECT COUNT(*) AS NumberOfRows FROM \"database\" WHERE \"collection\" = ? AND \"key\" = ?;";
		int stmtLen = (int)strlen(stmt);
		
<<<<<<< HEAD
		int status = sqlite3_prepare_v2(db, stmt, (int)strlen(stmt)+1, &getCountForKeyStatement, NULL);
=======
		int status = sqlite3_prepare_v2(db, stmt, stmtLen+1, &getCountForKeyStatement, NULL);
>>>>>>> c5a6e6ca
		if (status != SQLITE_OK)
		{
			YDBLogError(@"Error creating '%@': %d %s", NSStringFromSelector(_cmd), status, sqlite3_errmsg(db));
		}
	}
	
	return getCountForKeyStatement;
}

- (sqlite3_stmt *)getDataForKeyStatement
{
	if (getDataForKeyStatement == NULL)
	{
		char *stmt = "SELECT \"data\" FROM \"database\" WHERE \"collection\" = ? AND \"key\" = ?;";
		int stmtLen = (int)strlen(stmt);
		
<<<<<<< HEAD
		int status = sqlite3_prepare_v2(db, stmt, (int)strlen(stmt)+1, &getDataForKeyStatement, NULL);
=======
		int status = sqlite3_prepare_v2(db, stmt, stmtLen+1, &getDataForKeyStatement, NULL);
>>>>>>> c5a6e6ca
		if (status != SQLITE_OK)
		{
			YDBLogError(@"Error creating '%@': %d %s", NSStringFromSelector(_cmd), status, sqlite3_errmsg(db));
		}
	}
	
	return getDataForKeyStatement;
}

- (sqlite3_stmt *)getMetadataForKeyStatement
{
	if (getMetadataForKeyStatement == NULL)
	{
		char *stmt = "SELECT \"metadata\" FROM \"database\" WHERE \"collection\" = ? AND \"key\" = ?;";
		int stmtLen = (int)strlen(stmt);
		
<<<<<<< HEAD
		int status = sqlite3_prepare_v2(db, stmt, (int)strlen(stmt)+1, &getMetadataForKeyStatement, NULL);
=======
		int status = sqlite3_prepare_v2(db, stmt, stmtLen+1, &getMetadataForKeyStatement, NULL);
>>>>>>> c5a6e6ca
		if (status != SQLITE_OK)
		{
			YDBLogError(@"Error creating '%@': %d %s", NSStringFromSelector(_cmd), status, sqlite3_errmsg(db));
		}
	}
	
	return getMetadataForKeyStatement;
}

- (sqlite3_stmt *)getAllForKeyStatement
{
	if (getAllForKeyStatement == NULL)
	{
		char *stmt = "SELECT \"data\", \"metadata\" FROM \"database\" WHERE \"collection\" = ? AND \"key\" = ?;";
		int stmtLen = (int)strlen(stmt);
		
<<<<<<< HEAD
		int status = sqlite3_prepare_v2(db, stmt, (int)strlen(stmt)+1, &getAllForKeyStatement, NULL);
=======
		int status = sqlite3_prepare_v2(db, stmt, stmtLen+1, &getAllForKeyStatement, NULL);
>>>>>>> c5a6e6ca
		if (status != SQLITE_OK)
		{
			YDBLogError(@"Error creating '%@': %d %s", NSStringFromSelector(_cmd), status, sqlite3_errmsg(db));
		}
	}
	
	return getAllForKeyStatement;
}

- (sqlite3_stmt *)setMetaForKeyStatement
{
	if (setMetaForKeyStatement == NULL)
	{
		char *stmt = "UPDATE \"database\" SET \"metadata\" = ? WHERE \"collection\" = ? AND \"key\" = ?;";
		int stmtLen = (int)strlen(stmt);
		
<<<<<<< HEAD
		int status = sqlite3_prepare_v2(db, stmt, (int)strlen(stmt)+1, &setMetaForKeyStatement, NULL);
=======
		int status = sqlite3_prepare_v2(db, stmt, stmtLen+1, &setMetaForKeyStatement, NULL);
>>>>>>> c5a6e6ca
		if (status != SQLITE_OK)
		{
			YDBLogError(@"Error creating '%@': %d %s", NSStringFromSelector(_cmd), status, sqlite3_errmsg(db));
		}
	}
	
	return setMetaForKeyStatement;
}

- (sqlite3_stmt *)setAllForKeyStatement
{
	if (setAllForKeyStatement == NULL)
	{
		char *stmt = "INSERT OR REPLACE INTO \"database\""
		              " (\"collection\", \"key\", \"data\", \"metadata\") VALUES (?, ?, ?, ?);";
		int stmtLen = (int)strlen(stmt);
		
<<<<<<< HEAD
		int status = sqlite3_prepare_v2(db, stmt, (int)strlen(stmt)+1, &setAllForKeyStatement, NULL);
=======
		int status = sqlite3_prepare_v2(db, stmt, stmtLen+1, &setAllForKeyStatement, NULL);
>>>>>>> c5a6e6ca
		if (status != SQLITE_OK)
		{
			YDBLogError(@"Error creating '%@': %d %s", NSStringFromSelector(_cmd), status, sqlite3_errmsg(db));
		}
	}
	
	return setAllForKeyStatement;
}

- (sqlite3_stmt *)removeForKeyStatement
{
	if (removeForKeyStatement == NULL)
	{
		char *stmt = "DELETE FROM \"database\" WHERE \"collection\" = ? AND \"key\" = ?;";
		int stmtLen = (int)strlen(stmt);
		
<<<<<<< HEAD
		int status = sqlite3_prepare_v2(db, stmt, (int)strlen(stmt)+1, &removeForKeyStatement, NULL);
=======
		int status = sqlite3_prepare_v2(db, stmt, stmtLen+1, &removeForKeyStatement, NULL);
>>>>>>> c5a6e6ca
		if (status != SQLITE_OK)
		{
			YDBLogError(@"Error creating '%@': %d %s", NSStringFromSelector(_cmd), status, sqlite3_errmsg(db));
		}
	}
	
	return removeForKeyStatement;
}

- (sqlite3_stmt *)removeCollectionStatement
{
	if (removeCollectionStatement == NULL)
	{
		char *stmt = "DELETE FROM \"database\" WHERE \"collection\" = ?;";
		int stmtLen = (int)strlen(stmt);
		
<<<<<<< HEAD
		int status = sqlite3_prepare_v2(db, stmt, (int)strlen(stmt)+1, &removeCollectionStatement, NULL);
=======
		int status = sqlite3_prepare_v2(db, stmt, stmtLen+1, &removeCollectionStatement, NULL);
>>>>>>> c5a6e6ca
		if (status != SQLITE_OK)
		{
			YDBLogError(@"Error creating '%@': %d %s", NSStringFromSelector(_cmd), status, sqlite3_errmsg(db));
		}
	}
	
	return removeCollectionStatement;
}

- (sqlite3_stmt *)removeAllStatement
{
	if (removeAllStatement == NULL)
	{
		char *stmt = "DELETE FROM \"database\";";
		int stmtLen = (int)strlen(stmt);
		
<<<<<<< HEAD
		int status = sqlite3_prepare_v2(db, stmt, (int)strlen(stmt)+1, &removeAllStatement, NULL);
=======
		int status = sqlite3_prepare_v2(db, stmt, stmtLen+1, &removeAllStatement, NULL);
>>>>>>> c5a6e6ca
		if (status != SQLITE_OK)
		{
			YDBLogError(@"Error creating '%@': %d %s", NSStringFromSelector(_cmd), status, sqlite3_errmsg(db));
		}
	}
	
	return removeAllStatement;
}

- (sqlite3_stmt *)enumerateCollectionsStatement
{
	if (enumerateCollectionsStatement == NULL)
	{
		char *stmt = "SELECT DISTINCT \"collection\" FROM \"database\";";
		int stmtLen = (int)strlen(stmt);
		
<<<<<<< HEAD
		int status = sqlite3_prepare_v2(db, stmt, (int)strlen(stmt)+1, &enumerateCollectionsStatement, NULL);
=======
		int status = sqlite3_prepare_v2(db, stmt, stmtLen+1, &enumerateCollectionsStatement, NULL);
>>>>>>> c5a6e6ca
		if (status != SQLITE_OK)
		{
			YDBLogError(@"Error creating '%@': %d %s", NSStringFromSelector(_cmd), status, sqlite3_errmsg(db));
		}
	}
	
	return enumerateCollectionsStatement;
}

- (sqlite3_stmt *)enumerateKeysInCollectionStatement
{
	if (enumerateKeysInCollectionStatement == NULL)
	{
		char *stmt = "SELECT \"key\" FROM \"database\" WHERE collection = ?;";
		int stmtLen = (int)strlen(stmt);
		
<<<<<<< HEAD
		int status = sqlite3_prepare_v2(db, stmt, (int)strlen(stmt)+1, &enumerateKeysInCollectionStatement, NULL);
=======
		int status = sqlite3_prepare_v2(db, stmt, stmtLen+1, &enumerateKeysInCollectionStatement, NULL);
>>>>>>> c5a6e6ca
		if (status != SQLITE_OK)
		{
			YDBLogError(@"Error creating '%@': %d %s", NSStringFromSelector(_cmd), status, sqlite3_errmsg(db));
		}
	}
	
	return enumerateKeysInCollectionStatement;
}

- (sqlite3_stmt *)enumerateKeysInAllCollectionsStatement
{
	if (enumerateKeysInAllCollectionsStatement == NULL)
	{
		char *stmt = "SELECT \"collection\", \"key\" FROM \"database\";";
		int stmtLen = (int)strlen(stmt);
		
		int status = sqlite3_prepare_v2(db, stmt, stmtLen+1, &enumerateKeysInAllCollectionsStatement, NULL);
		if (status != SQLITE_OK)
		{
			YDBLogError(@"Error creating '%@': %d %s", NSStringFromSelector(_cmd), status, sqlite3_errmsg(db));
		}
	}
	
	return enumerateKeysInAllCollectionsStatement;
}

- (sqlite3_stmt *)enumerateKeysAndMetadataInCollectionStatement
{
	if (enumerateKeysAndMetadataInCollectionStatement == NULL)
	{
		char *stmt = "SELECT \"key\", \"metadata\" FROM \"database\" WHERE collection = ?;";
		int stmtLen = (int)strlen(stmt);
		
<<<<<<< HEAD
		int status = sqlite3_prepare_v2(db, stmt, (int)strlen(stmt)+1, &enumerateMetadataInCollectionStatement, NULL);
=======
		int status = sqlite3_prepare_v2(db, stmt, stmtLen+1, &enumerateKeysAndMetadataInCollectionStatement, NULL);
>>>>>>> c5a6e6ca
		if (status != SQLITE_OK)
		{
			YDBLogError(@"Error creating '%@': %d %s", NSStringFromSelector(_cmd), status, sqlite3_errmsg(db));
		}
	}
	
	return enumerateKeysAndMetadataInCollectionStatement;
}

- (sqlite3_stmt *)enumerateKeysAndMetadataInAllCollectionsStatement
{
	if (enumerateKeysAndMetadataInAllCollectionsStatement == NULL)
	{
		char *stmt = "SELECT \"collection\", \"key\", \"metadata\" FROM \"database\" ORDER BY \"collection\" ASC;";
<<<<<<< HEAD
		int status;
		
		status = sqlite3_prepare_v2(db, stmt, (int)strlen(stmt)+1, &enumerateMetadataInAllCollectionsStatement, NULL);
=======
		int stmtLen = (int)strlen(stmt);
		
		int status = sqlite3_prepare_v2(db, stmt, stmtLen+1, &enumerateKeysAndMetadataInAllCollectionsStatement, NULL);
		if (status != SQLITE_OK)
		{
			YDBLogError(@"Error creating '%@': %d %s", NSStringFromSelector(_cmd), status, sqlite3_errmsg(db));
		}
	}
	
	return enumerateKeysAndMetadataInAllCollectionsStatement;
}

- (sqlite3_stmt *)enumerateKeysAndObjectsInCollectionStatement
{
	if (enumerateKeysAndObjectsInCollectionStatement == NULL)
	{
		char *stmt = "SELECT \"key\", \"data\" FROM \"database\" WHERE \"collection\" = ?;";
		int stmtLen = (int)strlen(stmt);
		
		int status = sqlite3_prepare_v2(db, stmt, stmtLen+1, &enumerateKeysAndObjectsInCollectionStatement, NULL);
		if (status != SQLITE_OK)
		{
			YDBLogError(@"Error creating '%@': %d %s", NSStringFromSelector(_cmd), status, sqlite3_errmsg(db));
		}
	}
	
	return enumerateKeysAndObjectsInCollectionStatement;
}

- (sqlite3_stmt *)enumerateKeysAndObjectsInAllCollectionsStatement
{
	if (enumerateKeysAndObjectsInAllCollectionsStatement == NULL)
	{
		char *stmt = "SELECT \"collection\", \"key\", \"data\" FROM \"database\" ORDER BY \"collection\" ASC;";
		int stmtLen = (int)strlen(stmt);
		
		int status = sqlite3_prepare_v2(db, stmt, stmtLen+1, &enumerateKeysAndObjectsInAllCollectionsStatement, NULL);
>>>>>>> c5a6e6ca
		if (status != SQLITE_OK)
		{
			YDBLogError(@"Error creating '%@': %d %s", NSStringFromSelector(_cmd), status, sqlite3_errmsg(db));
		}
	}
	
	return enumerateKeysAndObjectsInAllCollectionsStatement;
}

- (sqlite3_stmt *)enumerateRowsInCollectionStatement
{
	if (enumerateRowsInCollectionStatement == NULL)
	{
		char *stmt = "SELECT \"key\", \"data\", \"metadata\" FROM \"database\" WHERE \"collection\" = ?;";
<<<<<<< HEAD
				
		int status = sqlite3_prepare_v2(db, stmt, (int)strlen(stmt)+1, &enumerateAllInCollectionStatement, NULL);
=======
		int stmtLen = (int)strlen(stmt);
		
		int status = sqlite3_prepare_v2(db, stmt, stmtLen+1, &enumerateRowsInCollectionStatement, NULL);
>>>>>>> c5a6e6ca
		if (status != SQLITE_OK)
		{
			YDBLogError(@"Error creating '%@': %d %s", NSStringFromSelector(_cmd), status, sqlite3_errmsg(db));
		}
	}
	
	return enumerateRowsInCollectionStatement;
}

- (sqlite3_stmt *)enumerateRowsInAllCollectionsStatement
{
	if (enumerateRowsInAllCollectionsStatement == NULL)
	{
		char *stmt =
		    "SELECT \"collection\", \"key\", \"data\", \"metadata\""
		    " FROM \"database\""
		    " ORDER BY \"collection\" ASC;";
		int stmtLen = (int)strlen(stmt);
		
<<<<<<< HEAD
		int status = sqlite3_prepare_v2(db, stmt, (int)strlen(stmt)+1, &enumerateAllInAllCollectionsStatement, NULL);
=======
		int status = sqlite3_prepare_v2(db, stmt, stmtLen+1, &enumerateRowsInAllCollectionsStatement, NULL);
>>>>>>> c5a6e6ca
		if (status != SQLITE_OK)
		{
			YDBLogError(@"Error creating '%@': %d %s", NSStringFromSelector(_cmd), status, sqlite3_errmsg(db));
		}
	}
	
	return enumerateRowsInAllCollectionsStatement;
}

////////////////////////////////////////////////////////////////////////////////////////////////////////////////////////
#pragma mark Access
////////////////////////////////////////////////////////////////////////////////////////////////////////////////////////

/**
 * Read-only access to the database.
 *
 * The given block can run concurrently with sibling connections,
 * regardless of whether the sibling connections are executing read-only or read-write transactions.
**/
- (void)readWithBlock:(void (^)(YapCollectionsDatabaseReadTransaction *))block
{
	[super _readWithBlock:block];
}

/**
 * Read-write access to the database.
 * 
 * Only a single read-write block can execute among all sibling connections.
 * Thus this method may block if another sibling connection is currently executing a read-write block.
**/
- (void)readWriteWithBlock:(void (^)(YapCollectionsDatabaseReadWriteTransaction *transaction))block
{
	[super _readWriteWithBlock:block];
}

/**
 * Read-only access to the database.
 *
 * The given block can run concurrently with sibling connections,
 * regardless of whether the sibling connections are executing read-only or read-write transactions.
 *
 * This method is asynchronous.
**/
- (void)asyncReadWithBlock:(void (^)(YapCollectionsDatabaseReadTransaction *transaction))block
{
	[super _asyncReadWithBlock:block completionBlock:NULL completionQueue:NULL];
}

/**
 * Read-write access to the database.
 *
 * The given block can run concurrently with sibling connections,
 * regardless of whether the sibling connections are executing read-only or read-write transactions.
 *
 * This method is asynchronous.
 * 
 * An optional completion block may be used.
 * The completionBlock will be invoked on the main thread (dispatch_get_main_queue()).
**/
- (void)asyncReadWithBlock:(void (^)(YapCollectionsDatabaseReadTransaction *transaction))block
           completionBlock:(dispatch_block_t)completionBlock
{
	[super _asyncReadWithBlock:block completionBlock:completionBlock completionQueue:NULL];
}

/**
 * Read-write access to the database.
 *
 * The given block can run concurrently with sibling connections,
 * regardless of whether the sibling connections are executing read-only or read-write transactions.
 *
 * This method is asynchronous.
 * 
 * An optional completion block may be used.
 * Additionally the dispatch_queue to invoke the completion block may also be specified.
 * If NULL, dispatch_get_main_queue() is automatically used.
**/
- (void)asyncReadWithBlock:(void (^)(YapCollectionsDatabaseReadTransaction *transaction))block
           completionBlock:(dispatch_block_t)completionBlock
           completionQueue:(dispatch_queue_t)completionQueue
{
	[super _asyncReadWithBlock:block completionBlock:completionBlock completionQueue:completionQueue];
}

/**
 * Read-write access to the database.
 * 
 * Only a single read-write block can execute among all sibling connections.
 * Thus this method may block if another sibling connection is currently executing a read-write block.
 * 
 * This method is asynchronous.
**/
- (void)asyncReadWriteWithBlock:(void (^)(YapCollectionsDatabaseReadWriteTransaction *transaction))block
{
	[super _asyncReadWriteWithBlock:block completionBlock:NULL completionQueue:NULL];
}

/**
 * Read-write access to the database.
 *
 * Only a single read-write block can execute among all sibling connections.
 * Thus the execution of the block may be delayted if another sibling connection
 * is currently executing a read-write block.
 *
 * This method is asynchronous.
 * 
 * An optional completion block may be used.
 * The completionBlock will be invoked on the main thread (dispatch_get_main_queue()).
**/
- (void)asyncReadWriteWithBlock:(void (^)(YapCollectionsDatabaseReadWriteTransaction *transaction))block
                completionBlock:(dispatch_block_t)completionBlock
{
	[super _asyncReadWriteWithBlock:block completionBlock:completionBlock completionQueue:NULL];
}

/**
 * Read-write access to the database.
 *
 * Only a single read-write block can execute among all sibling connections.
 * Thus the execution of the block may be delayted if another sibling connection
 * is currently executing a read-write block.
 *
 * This method is asynchronous.
 * 
 * An optional completion block may be used.
 * Additionally the dispatch_queue to invoke the completion block may also be specified.
 * If NULL, dispatch_get_main_queue() is automatically used.
**/
- (void)asyncReadWriteWithBlock:(void (^)(YapCollectionsDatabaseReadWriteTransaction *transaction))block
                completionBlock:(dispatch_block_t)completionBlock
                completionQueue:(dispatch_queue_t)completionQueue
{
	[super _asyncReadWriteWithBlock:block completionBlock:completionBlock completionQueue:completionQueue];
}

////////////////////////////////////////////////////////////////////////////////////////////////////////////////////////
#pragma mark States
////////////////////////////////////////////////////////////////////////////////////////////////////////////////////////

/**
 * Required method.
 * Returns the proper type of transaction for this connection class.
**/
- (YapAbstractDatabaseTransaction *)newReadTransaction
{
	return [[YapCollectionsDatabaseReadTransaction alloc] initWithConnection:self isReadWriteTransaction:NO];
}

/**
 * Required method.
 * Returns the proper type of transaction for this connection class.
**/
- (YapAbstractDatabaseTransaction *)newReadWriteTransaction
{
	return [[YapCollectionsDatabaseReadWriteTransaction alloc] initWithConnection:self isReadWriteTransaction:YES];
}

/**
 * We override this method to setup our changeset variables.
**/
- (void)preReadWriteTransaction:(YapAbstractDatabaseTransaction *)transaction
{
	[super preReadWriteTransaction:transaction];
	
	if (objectChanges == nil)
		objectChanges = [[NSMutableDictionary alloc] init];
	if (metadataChanges == nil)
		metadataChanges = [[NSMutableDictionary alloc] init];
	if (removedKeys == nil)
		removedKeys = [[NSMutableSet alloc] init];
	if (removedCollections == nil)
		removedCollections = [[NSMutableSet alloc] init];
	
	allKeysRemoved = NO;
}

/**
 * We override this method to reset our changeset variables.
**/
- (void)postReadWriteTransaction:(YapAbstractDatabaseTransaction *)transaction
{
	[super postReadWriteTransaction:transaction];
	
	if ([objectChanges count] > 0)
		objectChanges = nil;
	if ([metadataChanges count] > 0)
		metadataChanges = nil;
	if ([removedKeys count] > 0)
		removedKeys = nil;
	if ([removedCollections count] > 0)
		removedCollections = nil;
}

////////////////////////////////////////////////////////////////////////////////////////////////////////////////////////
#pragma mark Changesets
////////////////////////////////////////////////////////////////////////////////////////////////////////////////////////

/**
 * Required override method from YapAbstractDatabaseConnection.
 * 
 * This method is invoked from within the postReadWriteTransaction operations.
 * This method is invoked before anything has been committed.
 *
 * If changes have been made, it should return a changeset dictionary.
 * If no changes have been made, it should return nil.
 * 
 * @see processChangeset:
**/
- (void)getInternalChangeset:(NSMutableDictionary **)internalChangesetPtr
           externalChangeset:(NSMutableDictionary **)externalChangesetPtr
{
	NSMutableDictionary *internalChangeset = nil;
	NSMutableDictionary *externalChangeset = nil;
	
	[super getInternalChangeset:&internalChangeset externalChangeset:&externalChangeset];
	
	// Reserved keys:
	//
	// - extensions
	// - extensionNames
	// - snapshot
	
	if ([objectChanges count]      > 0 ||
		[metadataChanges count]    > 0 ||
		[removedKeys count]        > 0 ||
		[removedCollections count] > 0 || allKeysRemoved)
	{
		if (internalChangeset == nil)
			internalChangeset = [NSMutableDictionary dictionaryWithCapacity:6]; // +1 for snapshot
		
		if (externalChangeset == nil)
			externalChangeset = [NSMutableDictionary dictionaryWithCapacity:6]; // +1 for snapshot
		
		if ([objectChanges count] > 0)
		{
			[internalChangeset setObject:objectChanges forKey:YapCollectionsDatabaseObjectChangesKey];
			
			YapSet *immutableObjectChanges = [[YapSet alloc] initWithDictionary:objectChanges];
			[externalChangeset setObject:immutableObjectChanges forKey:YapCollectionsDatabaseObjectChangesKey];
		}
		
		if ([metadataChanges count] > 0)
		{
			[internalChangeset setObject:metadataChanges forKey:YapCollectionsDatabaseMetadataChangesKey];
			
			YapSet *immutableMetadataChanges = [[YapSet alloc] initWithDictionary:metadataChanges];
			[externalChangeset setObject:immutableMetadataChanges forKey:YapCollectionsDatabaseMetadataChangesKey];
		}
		
		if ([removedKeys count] > 0)
		{
			[internalChangeset setObject:removedKeys forKey:YapCollectionsDatabaseRemovedKeysKey];
			
			YapSet *immutableRemovedKeys = [[YapSet alloc] initWithSet:removedKeys];
			[externalChangeset setObject:immutableRemovedKeys forKey:YapCollectionsDatabaseRemovedKeysKey];
		}
		
		if ([removedCollections count] > 0)
		{
			[internalChangeset setObject:removedCollections forKey:YapCollectionsDatabaseRemovedCollectionsKey];
			
			YapSet *immutableRemovedCollections = [[YapSet alloc] initWithSet:removedCollections];
			[externalChangeset setObject:immutableRemovedCollections
			                      forKey:YapCollectionsDatabaseRemovedCollectionsKey];
		}
		
		if (allKeysRemoved)
		{
			[internalChangeset setObject:@(YES) forKey:YapCollectionsDatabaseAllKeysRemovedKey];
			[externalChangeset setObject:@(YES) forKey:YapCollectionsDatabaseAllKeysRemovedKey];
		}
	}
	
	*internalChangesetPtr = internalChangeset;
	*externalChangesetPtr = externalChangeset;
}

/**
 * Required override method from YapAbstractDatabaseConnection.
 *
 * This method is invoked with the changeset from a sibling connection.
 * The connection should update any in-memory components (such as the cache) to properly reflect the changeset.
 * 
 * @see changeset
**/
- (void)processChangeset:(NSDictionary *)changeset
{
	[super processChangeset:changeset];
	
	// Extract changset information
	
	NSDictionary *changeset_objectChanges   =  [changeset objectForKey:YapCollectionsDatabaseObjectChangesKey];
	NSDictionary *changeset_metadataChanges =  [changeset objectForKey:YapCollectionsDatabaseMetadataChangesKey];
	
	NSSet *changeset_removedKeys        =  [changeset objectForKey:YapCollectionsDatabaseRemovedKeysKey];
	NSSet *changeset_removedCollections =  [changeset objectForKey:YapCollectionsDatabaseRemovedCollectionsKey];
	
	BOOL changeset_allKeysRemoved = [[changeset objectForKey:YapCollectionsDatabaseAllKeysRemovedKey] boolValue];
	
	BOOL hasObjectChanges      = [changeset_objectChanges count] > 0;
	BOOL hasMetadataChanges    = [changeset_metadataChanges count] > 0;
	BOOL hasRemovedKeys        = [changeset_removedKeys count] > 0;
	BOOL hasRemovedCollections = [changeset_removedCollections count] > 0;
	
	// Update objectCache
	
	if (changeset_allKeysRemoved && !hasObjectChanges)
	{
		// Shortcut: Everything was removed from the database
		
		[objectCache removeAllObjects];
	}
	else if (hasObjectChanges && !hasRemovedKeys && !hasRemovedCollections && !changeset_allKeysRemoved)
	{
		// Shortcut: Nothing was removed from the database.
		// So we can simply enumerate over the changes and update the cache inline as needed.
		
		[changeset_objectChanges enumerateKeysAndObjectsUsingBlock:^(id key, id object, BOOL *stop) {
			
			__unsafe_unretained YapCollectionKey *cacheKey = (YapCollectionKey *)key;
			
			if ([objectCache containsKey:cacheKey])
				[objectCache setObject:object forKey:cacheKey];
		}];
	}
	else if (hasObjectChanges || hasRemovedKeys || hasRemovedCollections)
	{
		NSUInteger updateCapacity = MIN([objectCache count], [changeset_objectChanges count]);
		NSUInteger removeCapacity = MIN([objectCache count], [changeset_removedKeys count]);
		
		NSMutableArray *keysToUpdate = [NSMutableArray arrayWithCapacity:updateCapacity];
		NSMutableArray *keysToRemove = [NSMutableArray arrayWithCapacity:removeCapacity];
		
		[objectCache enumerateKeysWithBlock:^(id key, BOOL *stop) {
			
			// Order matters.
			// Consider the following database change:
			//
			// [transaction removeAllObjectsInAllCollections];
			// [transaction setObject:obj forKey:key inCollection:collection];
			
			__unsafe_unretained YapCollectionKey *cacheKey = (YapCollectionKey *)key;
			
			if ([changeset_objectChanges objectForKey:key])
			{
				[keysToUpdate addObject:key];
			}
			else if ([changeset_removedKeys containsObject:key] ||
					 [changeset_removedCollections containsObject:cacheKey.collection] || changeset_allKeysRemoved)
			{
				[keysToRemove addObject:key];
			}
		}];
		
		[objectCache removeObjectsForKeys:keysToRemove];
		
		id yapnull = [YapNull null];
		
		for (id key in keysToUpdate)
		{
			id newObject = [changeset_objectChanges objectForKey:key];
			
			if (newObject == yapnull) // setPrimitiveDataForKey was used on key
				[objectCache removeObjectForKey:key];
			else
				[objectCache setObject:newObject forKey:key];
		}
	}
	
	// Update metadataCache
	
	if (changeset_allKeysRemoved && !hasMetadataChanges)
	{
		// Shortcut: Everything was removed from the database
		
		[metadataCache removeAllObjects];
	}
	else if (hasMetadataChanges && !hasRemovedKeys && !hasRemovedCollections && !changeset_allKeysRemoved)
	{
		// Shortcut: Nothing was removed from the database.
		// So we can simply enumerate over the changes and update the cache inline as needed.
		
		[changeset_metadataChanges enumerateKeysAndObjectsUsingBlock:^(id key, id object, BOOL *stop) {
			
			__unsafe_unretained YapCollectionKey *cacheKey = (YapCollectionKey *)key;
			
			if ([metadataCache containsKey:cacheKey])
				[metadataCache setObject:object forKey:cacheKey];
		}];
	}
	else if (hasMetadataChanges || hasRemovedKeys || hasRemovedCollections)
	{
		NSUInteger updateCapacity = MIN([metadataCache count], [changeset_metadataChanges count]);
		NSUInteger removeCapacity = MIN([metadataCache count], [changeset_removedKeys count]);
		
		NSMutableArray *keysToUpdate = [NSMutableArray arrayWithCapacity:updateCapacity];
		NSMutableArray *keysToRemove = [NSMutableArray arrayWithCapacity:removeCapacity];
		
		[metadataCache enumerateKeysWithBlock:^(id key, BOOL *stop) {
			
			// Order matters.
			// Consider the following database change:
			//
			// [transaction removeAllObjectsInAllCollections];
			// [transaction setObject:obj forKey:key inCollection:collection];
			
			__unsafe_unretained YapCollectionKey *cacheKey = (YapCollectionKey *)key;
			
			if ([changeset_metadataChanges objectForKey:key])
			{
				[keysToUpdate addObject:key];
			}
			else if ([changeset_removedKeys containsObject:key] ||
					 [changeset_removedCollections containsObject:cacheKey.collection] || changeset_allKeysRemoved)
			{
				[keysToRemove addObject:key];
			}
		}];
		
		[metadataCache removeObjectsForKeys:keysToRemove];
		
		for (id key in keysToUpdate)
		{
			id newObject = [changeset_metadataChanges objectForKey:key];
			
			[metadataCache setObject:newObject forKey:key];
		}
	}
}

- (BOOL)hasChangeForCollection:(NSString *)collection
               inNotifications:(NSArray *)notifications
        includingObjectChanges:(BOOL)includeObjectChanges
               metadataChanges:(BOOL)includeMetadataChanges
{
	if (collection == nil)
		collection = @"";
	
	for (NSNotification *notification in notifications)
	{
		if (![notification isKindOfClass:[NSNotification class]])
		{
			YDBLogWarn(@"%@ - notifications parameter contains non-NSNotification object", THIS_METHOD);
			continue;
		}
		
		NSDictionary *changeset = notification.userInfo;
		
		if (includeObjectChanges)
		{
			YapSet *changeset_objectChanges = [changeset objectForKey:YapCollectionsDatabaseObjectChangesKey];
			for (YapCollectionKey *collectionKey in changeset_objectChanges)
			{
				if ([collectionKey.collection isEqualToString:collection])
				{
					return YES;
				}
			}
		}
		
		if (includeMetadataChanges)
		{
			YapSet *changeset_metadataChanges = [changeset objectForKey:YapCollectionsDatabaseMetadataChangesKey];
			for (YapCollectionKey *collectionKey in changeset_metadataChanges)
			{
				if ([collectionKey.collection isEqualToString:collection])
				{
					return YES;
				}
			}
		}
		
		YapSet *changeset_removedKeys = [changeset objectForKey:YapCollectionsDatabaseRemovedKeysKey];
		for (YapCollectionKey *collectionKey in changeset_removedKeys)
		{
			if ([collectionKey.collection isEqualToString:collection])
			{
				return YES;
			}
		}
		
		YapSet *changeset_removedCollections = [changeset objectForKey:YapCollectionsDatabaseRemovedCollectionsKey];
		if ([changeset_removedCollections containsObject:collection])
			return YES;
		
		BOOL changeset_allKeysRemoved = [[changeset objectForKey:YapCollectionsDatabaseAllKeysRemovedKey] boolValue];
		if (changeset_allKeysRemoved)
			return YES;
	}
	
	return NO;
}

- (BOOL)hasChangeForCollection:(NSString *)collection inNotifications:(NSArray *)notifications
{
	return [self hasChangeForCollection:collection
	                    inNotifications:notifications
	             includingObjectChanges:YES
	                    metadataChanges:YES];
}

- (BOOL)hasObjectChangeForCollection:(NSString *)collection inNotifications:(NSArray *)notifications
{
	return [self hasChangeForCollection:collection
	                    inNotifications:notifications
	             includingObjectChanges:YES
	                    metadataChanges:NO];
}

- (BOOL)hasMetadataChangeForCollection:(NSString *)collection inNotifications:(NSArray *)notifications
{
	return [self hasChangeForCollection:collection
	                    inNotifications:notifications
	             includingObjectChanges:NO
	                    metadataChanges:YES];
}

// Query for a change to a particular key/collection tuple

- (BOOL)hasChangeForKey:(NSString *)key
           inCollection:(NSString *)collection
        inNotifications:(NSArray *)notifications
 includingObjectChanges:(BOOL)includeObjectChanges
        metadataChanges:(BOOL)includeMetadataChanges
{
	if (collection == nil)
		collection = @"";
	
	YapCollectionKey *collectionKey = [[YapCollectionKey alloc] initWithCollection:collection key:key];
	
	for (NSNotification *notification in notifications)
	{
		if (![notification isKindOfClass:[NSNotification class]])
		{
			YDBLogWarn(@"%@ - notifications parameter contains non-NSNotification object", THIS_METHOD);
			continue;
		}
		
		NSDictionary *changeset = notification.userInfo;
		
		if (includeObjectChanges)
		{
			YapSet *changeset_objectChanges = [changeset objectForKey:YapCollectionsDatabaseObjectChangesKey];
			if ([changeset_objectChanges containsObject:collectionKey])
				return YES;
		}
		
		if (includeMetadataChanges)
		{
			YapSet *changeset_metadataChanges = [changeset objectForKey:YapCollectionsDatabaseMetadataChangesKey];
			if ([changeset_metadataChanges containsObject:collectionKey])
				return YES;
		}
		
		YapSet *changeset_removedKeys = [changeset objectForKey:YapCollectionsDatabaseRemovedKeysKey];
		if ([changeset_removedKeys containsObject:collectionKey])
			return YES;
		
		YapSet *changeset_removedCollections = [changeset objectForKey:YapCollectionsDatabaseRemovedCollectionsKey];
		if ([changeset_removedCollections containsObject:collection])
			return YES;
		
		BOOL changeset_allKeysRemoved = [[changeset objectForKey:YapCollectionsDatabaseAllKeysRemovedKey] boolValue];
		if (changeset_allKeysRemoved)
			return YES;
	}
	
	return NO;
}

- (BOOL)hasChangeForKey:(NSString *)key
           inCollection:(NSString *)collection
        inNotifications:(NSArray *)notifications
{
	return [self hasChangeForKey:key
	                inCollection:collection
	             inNotifications:notifications
	      includingObjectChanges:YES
	             metadataChanges:YES];
}

- (BOOL)hasObjectChangeForKey:(NSString *)key
                 inCollection:(NSString *)collection
               inNotification:(NSArray *)notifications
{
	return [self hasChangeForKey:key
	                inCollection:collection
	             inNotifications:notifications
	      includingObjectChanges:YES
	             metadataChanges:NO];
}

- (BOOL)hasMetadataChangeForKey:(NSString *)key
                   inCollection:(NSString *)collection
                 inNotification:(NSArray *)notifications
{
	return [self hasChangeForKey:key
	                inCollection:collection
	             inNotifications:notifications
	      includingObjectChanges:NO
	             metadataChanges:YES];
}

// Query for a change to a particular set of keys in a collection

- (BOOL)hasChangeForAnyKeys:(NSSet *)keys
               inCollection:(NSString *)collection
            inNotifications:(NSArray *)notifications
     includingObjectChanges:(BOOL)includeObjectChanges
            metadataChanges:(BOOL)includeMetadataChanges
{
	if ([keys count] == 0) return NO;
	if (collection == nil)
		collection = @"";
	
	for (NSNotification *notification in notifications)
	{
		if (![notification isKindOfClass:[NSNotification class]])
		{
			YDBLogWarn(@"%@ - notifications parameter contains non-NSNotification object", THIS_METHOD);
			continue;
		}
		
		NSDictionary *changeset = notification.userInfo;
		
		if (includeObjectChanges)
		{
			YapSet *changeset_objectChanges = [changeset objectForKey:YapCollectionsDatabaseObjectChangesKey];
			for (YapCollectionKey *collectionKey in changeset_objectChanges)
			{
				if ([collectionKey.collection isEqualToString:collection])
				{
					if ([keys containsObject:collectionKey.key])
					{
						return YES;
					}
				}
			}
		}
		
		if (includeMetadataChanges)
		{
			YapSet *changeset_metadataChanges = [changeset objectForKey:YapCollectionsDatabaseMetadataChangesKey];
			for (YapCollectionKey *collectionKey in changeset_metadataChanges)
			{
				if ([collectionKey.collection isEqualToString:collection])
				{
					if ([keys containsObject:collectionKey.key])
					{
						return YES;
					}
				}
			}
		}
		
		YapSet *changeset_removedKeys = [changeset objectForKey:YapCollectionsDatabaseRemovedKeysKey];
		for (YapCollectionKey *collectionKey in changeset_removedKeys)
		{
			if ([collectionKey.collection isEqualToString:collection])
			{
				if ([keys containsObject:collectionKey.key])
				{
					return YES;
				}
			}
		}
		
		YapSet *changeset_removedCollections = [changeset objectForKey:YapCollectionsDatabaseRemovedCollectionsKey];
		if ([changeset_removedCollections containsObject:collection])
			return YES;
		
		BOOL changeset_allKeysRemoved = [[changeset objectForKey:YapCollectionsDatabaseAllKeysRemovedKey] boolValue];
		if (changeset_allKeysRemoved)
			return YES;
	}
	
	return NO;
}

- (BOOL)hasChangeForAnyKeys:(NSSet *)keys
               inCollection:(NSString *)collection
            inNotifications:(NSArray *)notifications
{
	return [self hasChangeForAnyKeys:keys
	                    inCollection:collection
	                 inNotifications:notifications
	          includingObjectChanges:YES
	                 metadataChanges:YES];
}

- (BOOL)hasObjectChangeForAnyKeys:(NSSet *)keys
                     inCollection:(NSString *)collection
                   inNotification:(NSArray *)notifications
{
	return [self hasChangeForAnyKeys:keys
	                    inCollection:collection
	                 inNotifications:notifications
	          includingObjectChanges:YES
	                 metadataChanges:NO];
}

- (BOOL)hasMetadataChangeForAnyKeys:(NSSet *)keys
                       inCollection:(NSString *)collection
                     inNotification:(NSArray *)notifications
{
	return [self hasChangeForAnyKeys:keys
	                    inCollection:collection
	                 inNotifications:notifications
	          includingObjectChanges:NO
	                 metadataChanges:YES];
}

@end<|MERGE_RESOLUTION|>--- conflicted
+++ resolved
@@ -151,11 +151,7 @@
 		char *stmt = "SELECT COUNT(DISTINCT collection) AS NumberOfRows FROM \"database\";";
 		int stmtLen = (int)strlen(stmt);
 		
-<<<<<<< HEAD
-		int status = sqlite3_prepare_v2(db, stmt, (int)strlen(stmt)+1, &getCollectionCountStatement, NULL);
-=======
 		int status = sqlite3_prepare_v2(db, stmt, stmtLen+1, &getCollectionCountStatement, NULL);
->>>>>>> c5a6e6ca
 		if (status != SQLITE_OK)
 		{
 			YDBLogError(@"Error creating '%@': %d %s", NSStringFromSelector(_cmd), status, sqlite3_errmsg(db));
@@ -172,11 +168,7 @@
 		char *stmt = "SELECT COUNT(*) AS NumberOfRows FROM \"database\" WHERE \"collection\" = ?;";
 		int stmtLen = (int)strlen(stmt);
 		
-<<<<<<< HEAD
-		int status = sqlite3_prepare_v2(db, stmt, (int)strlen(stmt)+1, &getKeyCountForCollectionStatement, NULL);
-=======
 		int status = sqlite3_prepare_v2(db, stmt, stmtLen+1, &getKeyCountForCollectionStatement, NULL);
->>>>>>> c5a6e6ca
 		if (status != SQLITE_OK)
 		{
 			YDBLogError(@"Error creating '%@': %d %s", NSStringFromSelector(_cmd), status, sqlite3_errmsg(db));
@@ -193,11 +185,7 @@
 		char *stmt = "SELECT COUNT(*) AS NumberOfRows FROM \"database\";";
 		int stmtLen = (int)strlen(stmt);
 		
-<<<<<<< HEAD
-		int status = sqlite3_prepare_v2(db, stmt, (int)strlen(stmt)+1, &getKeyCountForAllStatement, NULL);
-=======
 		int status = sqlite3_prepare_v2(db, stmt, stmtLen+1, &getKeyCountForAllStatement, NULL);
->>>>>>> c5a6e6ca
 		if (status != SQLITE_OK)
 		{
 			YDBLogError(@"Error creating '%@': %d %s", NSStringFromSelector(_cmd), status, sqlite3_errmsg(db));
@@ -214,11 +202,7 @@
 		char *stmt = "SELECT COUNT(*) AS NumberOfRows FROM \"database\" WHERE \"collection\" = ? AND \"key\" = ?;";
 		int stmtLen = (int)strlen(stmt);
 		
-<<<<<<< HEAD
-		int status = sqlite3_prepare_v2(db, stmt, (int)strlen(stmt)+1, &getCountForKeyStatement, NULL);
-=======
 		int status = sqlite3_prepare_v2(db, stmt, stmtLen+1, &getCountForKeyStatement, NULL);
->>>>>>> c5a6e6ca
 		if (status != SQLITE_OK)
 		{
 			YDBLogError(@"Error creating '%@': %d %s", NSStringFromSelector(_cmd), status, sqlite3_errmsg(db));
@@ -235,11 +219,7 @@
 		char *stmt = "SELECT \"data\" FROM \"database\" WHERE \"collection\" = ? AND \"key\" = ?;";
 		int stmtLen = (int)strlen(stmt);
 		
-<<<<<<< HEAD
-		int status = sqlite3_prepare_v2(db, stmt, (int)strlen(stmt)+1, &getDataForKeyStatement, NULL);
-=======
 		int status = sqlite3_prepare_v2(db, stmt, stmtLen+1, &getDataForKeyStatement, NULL);
->>>>>>> c5a6e6ca
 		if (status != SQLITE_OK)
 		{
 			YDBLogError(@"Error creating '%@': %d %s", NSStringFromSelector(_cmd), status, sqlite3_errmsg(db));
@@ -256,11 +236,7 @@
 		char *stmt = "SELECT \"metadata\" FROM \"database\" WHERE \"collection\" = ? AND \"key\" = ?;";
 		int stmtLen = (int)strlen(stmt);
 		
-<<<<<<< HEAD
-		int status = sqlite3_prepare_v2(db, stmt, (int)strlen(stmt)+1, &getMetadataForKeyStatement, NULL);
-=======
 		int status = sqlite3_prepare_v2(db, stmt, stmtLen+1, &getMetadataForKeyStatement, NULL);
->>>>>>> c5a6e6ca
 		if (status != SQLITE_OK)
 		{
 			YDBLogError(@"Error creating '%@': %d %s", NSStringFromSelector(_cmd), status, sqlite3_errmsg(db));
@@ -277,11 +253,7 @@
 		char *stmt = "SELECT \"data\", \"metadata\" FROM \"database\" WHERE \"collection\" = ? AND \"key\" = ?;";
 		int stmtLen = (int)strlen(stmt);
 		
-<<<<<<< HEAD
-		int status = sqlite3_prepare_v2(db, stmt, (int)strlen(stmt)+1, &getAllForKeyStatement, NULL);
-=======
 		int status = sqlite3_prepare_v2(db, stmt, stmtLen+1, &getAllForKeyStatement, NULL);
->>>>>>> c5a6e6ca
 		if (status != SQLITE_OK)
 		{
 			YDBLogError(@"Error creating '%@': %d %s", NSStringFromSelector(_cmd), status, sqlite3_errmsg(db));
@@ -298,11 +270,7 @@
 		char *stmt = "UPDATE \"database\" SET \"metadata\" = ? WHERE \"collection\" = ? AND \"key\" = ?;";
 		int stmtLen = (int)strlen(stmt);
 		
-<<<<<<< HEAD
-		int status = sqlite3_prepare_v2(db, stmt, (int)strlen(stmt)+1, &setMetaForKeyStatement, NULL);
-=======
 		int status = sqlite3_prepare_v2(db, stmt, stmtLen+1, &setMetaForKeyStatement, NULL);
->>>>>>> c5a6e6ca
 		if (status != SQLITE_OK)
 		{
 			YDBLogError(@"Error creating '%@': %d %s", NSStringFromSelector(_cmd), status, sqlite3_errmsg(db));
@@ -320,11 +288,7 @@
 		              " (\"collection\", \"key\", \"data\", \"metadata\") VALUES (?, ?, ?, ?);";
 		int stmtLen = (int)strlen(stmt);
 		
-<<<<<<< HEAD
-		int status = sqlite3_prepare_v2(db, stmt, (int)strlen(stmt)+1, &setAllForKeyStatement, NULL);
-=======
 		int status = sqlite3_prepare_v2(db, stmt, stmtLen+1, &setAllForKeyStatement, NULL);
->>>>>>> c5a6e6ca
 		if (status != SQLITE_OK)
 		{
 			YDBLogError(@"Error creating '%@': %d %s", NSStringFromSelector(_cmd), status, sqlite3_errmsg(db));
@@ -341,11 +305,7 @@
 		char *stmt = "DELETE FROM \"database\" WHERE \"collection\" = ? AND \"key\" = ?;";
 		int stmtLen = (int)strlen(stmt);
 		
-<<<<<<< HEAD
-		int status = sqlite3_prepare_v2(db, stmt, (int)strlen(stmt)+1, &removeForKeyStatement, NULL);
-=======
 		int status = sqlite3_prepare_v2(db, stmt, stmtLen+1, &removeForKeyStatement, NULL);
->>>>>>> c5a6e6ca
 		if (status != SQLITE_OK)
 		{
 			YDBLogError(@"Error creating '%@': %d %s", NSStringFromSelector(_cmd), status, sqlite3_errmsg(db));
@@ -362,11 +322,7 @@
 		char *stmt = "DELETE FROM \"database\" WHERE \"collection\" = ?;";
 		int stmtLen = (int)strlen(stmt);
 		
-<<<<<<< HEAD
-		int status = sqlite3_prepare_v2(db, stmt, (int)strlen(stmt)+1, &removeCollectionStatement, NULL);
-=======
 		int status = sqlite3_prepare_v2(db, stmt, stmtLen+1, &removeCollectionStatement, NULL);
->>>>>>> c5a6e6ca
 		if (status != SQLITE_OK)
 		{
 			YDBLogError(@"Error creating '%@': %d %s", NSStringFromSelector(_cmd), status, sqlite3_errmsg(db));
@@ -383,11 +339,7 @@
 		char *stmt = "DELETE FROM \"database\";";
 		int stmtLen = (int)strlen(stmt);
 		
-<<<<<<< HEAD
-		int status = sqlite3_prepare_v2(db, stmt, (int)strlen(stmt)+1, &removeAllStatement, NULL);
-=======
 		int status = sqlite3_prepare_v2(db, stmt, stmtLen+1, &removeAllStatement, NULL);
->>>>>>> c5a6e6ca
 		if (status != SQLITE_OK)
 		{
 			YDBLogError(@"Error creating '%@': %d %s", NSStringFromSelector(_cmd), status, sqlite3_errmsg(db));
@@ -404,11 +356,7 @@
 		char *stmt = "SELECT DISTINCT \"collection\" FROM \"database\";";
 		int stmtLen = (int)strlen(stmt);
 		
-<<<<<<< HEAD
-		int status = sqlite3_prepare_v2(db, stmt, (int)strlen(stmt)+1, &enumerateCollectionsStatement, NULL);
-=======
 		int status = sqlite3_prepare_v2(db, stmt, stmtLen+1, &enumerateCollectionsStatement, NULL);
->>>>>>> c5a6e6ca
 		if (status != SQLITE_OK)
 		{
 			YDBLogError(@"Error creating '%@': %d %s", NSStringFromSelector(_cmd), status, sqlite3_errmsg(db));
@@ -425,11 +373,7 @@
 		char *stmt = "SELECT \"key\" FROM \"database\" WHERE collection = ?;";
 		int stmtLen = (int)strlen(stmt);
 		
-<<<<<<< HEAD
-		int status = sqlite3_prepare_v2(db, stmt, (int)strlen(stmt)+1, &enumerateKeysInCollectionStatement, NULL);
-=======
 		int status = sqlite3_prepare_v2(db, stmt, stmtLen+1, &enumerateKeysInCollectionStatement, NULL);
->>>>>>> c5a6e6ca
 		if (status != SQLITE_OK)
 		{
 			YDBLogError(@"Error creating '%@': %d %s", NSStringFromSelector(_cmd), status, sqlite3_errmsg(db));
@@ -463,11 +407,7 @@
 		char *stmt = "SELECT \"key\", \"metadata\" FROM \"database\" WHERE collection = ?;";
 		int stmtLen = (int)strlen(stmt);
 		
-<<<<<<< HEAD
-		int status = sqlite3_prepare_v2(db, stmt, (int)strlen(stmt)+1, &enumerateMetadataInCollectionStatement, NULL);
-=======
 		int status = sqlite3_prepare_v2(db, stmt, stmtLen+1, &enumerateKeysAndMetadataInCollectionStatement, NULL);
->>>>>>> c5a6e6ca
 		if (status != SQLITE_OK)
 		{
 			YDBLogError(@"Error creating '%@': %d %s", NSStringFromSelector(_cmd), status, sqlite3_errmsg(db));
@@ -482,11 +422,6 @@
 	if (enumerateKeysAndMetadataInAllCollectionsStatement == NULL)
 	{
 		char *stmt = "SELECT \"collection\", \"key\", \"metadata\" FROM \"database\" ORDER BY \"collection\" ASC;";
-<<<<<<< HEAD
-		int status;
-		
-		status = sqlite3_prepare_v2(db, stmt, (int)strlen(stmt)+1, &enumerateMetadataInAllCollectionsStatement, NULL);
-=======
 		int stmtLen = (int)strlen(stmt);
 		
 		int status = sqlite3_prepare_v2(db, stmt, stmtLen+1, &enumerateKeysAndMetadataInAllCollectionsStatement, NULL);
@@ -524,7 +459,6 @@
 		int stmtLen = (int)strlen(stmt);
 		
 		int status = sqlite3_prepare_v2(db, stmt, stmtLen+1, &enumerateKeysAndObjectsInAllCollectionsStatement, NULL);
->>>>>>> c5a6e6ca
 		if (status != SQLITE_OK)
 		{
 			YDBLogError(@"Error creating '%@': %d %s", NSStringFromSelector(_cmd), status, sqlite3_errmsg(db));
@@ -539,14 +473,9 @@
 	if (enumerateRowsInCollectionStatement == NULL)
 	{
 		char *stmt = "SELECT \"key\", \"data\", \"metadata\" FROM \"database\" WHERE \"collection\" = ?;";
-<<<<<<< HEAD
-				
-		int status = sqlite3_prepare_v2(db, stmt, (int)strlen(stmt)+1, &enumerateAllInCollectionStatement, NULL);
-=======
 		int stmtLen = (int)strlen(stmt);
 		
 		int status = sqlite3_prepare_v2(db, stmt, stmtLen+1, &enumerateRowsInCollectionStatement, NULL);
->>>>>>> c5a6e6ca
 		if (status != SQLITE_OK)
 		{
 			YDBLogError(@"Error creating '%@': %d %s", NSStringFromSelector(_cmd), status, sqlite3_errmsg(db));
@@ -566,11 +495,7 @@
 		    " ORDER BY \"collection\" ASC;";
 		int stmtLen = (int)strlen(stmt);
 		
-<<<<<<< HEAD
-		int status = sqlite3_prepare_v2(db, stmt, (int)strlen(stmt)+1, &enumerateAllInAllCollectionsStatement, NULL);
-=======
 		int status = sqlite3_prepare_v2(db, stmt, stmtLen+1, &enumerateRowsInAllCollectionsStatement, NULL);
->>>>>>> c5a6e6ca
 		if (status != SQLITE_OK)
 		{
 			YDBLogError(@"Error creating '%@': %d %s", NSStringFromSelector(_cmd), status, sqlite3_errmsg(db));
