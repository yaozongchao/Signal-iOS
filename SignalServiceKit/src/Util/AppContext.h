--- conflicted
+++ resolved
@@ -29,7 +29,6 @@
 // Should only be called if isMainApp is YES.
 - (void)setMainAppBadgeNumber:(NSInteger)value;
 
-<<<<<<< HEAD
 // This should all migrations which do NOT qualify as safeBlockingMigrations:
 - (NSArray<OWSDatabaseMigration *> *)allMigrations;
 
@@ -51,9 +50,8 @@
 - (void)doMultiDeviceUpdateWithProfileKey:(OWSAES256Key *)profileKey;
 
 - (BOOL)isRunningTests;
-=======
+
 - (BOOL)isRTL;
->>>>>>> 27ddf4a3
 
 @end
 
