--- conflicted
+++ resolved
@@ -7,11 +7,6 @@
 	objects = {
 
 /* Begin PBXBuildFile section */
-<<<<<<< HEAD
-		DC096997168B6D77001E1346 /* TestYapOrderedCollectionsDatabase.m in Sources */ = {isa = PBXBuildFile; fileRef = DC096996168B6D77001E1346 /* TestYapOrderedCollectionsDatabase.m */; };
-		DC0B8C0E16EFE5F500896C6C /* YapCacheCollectionKey.m in Sources */ = {isa = PBXBuildFile; fileRef = DC0B8C0D16EFE5F500896C6C /* YapCacheCollectionKey.m */; };
-		DC0B8C0F16EFE5F500896C6C /* YapCacheCollectionKey.m in Sources */ = {isa = PBXBuildFile; fileRef = DC0B8C0D16EFE5F500896C6C /* YapCacheCollectionKey.m */; };
-=======
 		DC005BC11774C666002E57DE /* TestViewChangeLogic.m in Sources */ = {isa = PBXBuildFile; fileRef = DC005BC01774C666002E57DE /* TestViewChangeLogic.m */; };
 		DC0DA076177E17860025AC51 /* YapDatabaseViewPageMetadata.m in Sources */ = {isa = PBXBuildFile; fileRef = DC0DA075177E17860025AC51 /* YapDatabaseViewPageMetadata.m */; };
 		DC23CF8B1764021E00E103A9 /* YapCollectionKey.m in Sources */ = {isa = PBXBuildFile; fileRef = DC23CF8A1764021E00E103A9 /* YapCollectionKey.m */; };
@@ -25,7 +20,6 @@
 		DC23CFAF1766A4E000E103A9 /* YapCollectionsDatabaseView.m in Sources */ = {isa = PBXBuildFile; fileRef = DC23CF9B1764028700E103A9 /* YapCollectionsDatabaseView.m */; };
 		DC23CFB01766A4E300E103A9 /* YapCollectionsDatabaseViewConnection.m in Sources */ = {isa = PBXBuildFile; fileRef = DC23CF9D1764028700E103A9 /* YapCollectionsDatabaseViewConnection.m */; };
 		DC23CFB11766A4E600E103A9 /* YapCollectionsDatabaseViewTransaction.m in Sources */ = {isa = PBXBuildFile; fileRef = DC23CFA21764028700E103A9 /* YapCollectionsDatabaseViewTransaction.m */; };
->>>>>>> c5a6e6ca
 		DC24FBE61687EB9000E855DC /* YapCollectionsDatabase.m in Sources */ = {isa = PBXBuildFile; fileRef = DC24FBDE1687EB9000E855DC /* YapCollectionsDatabase.m */; };
 		DC24FBE71687EB9000E855DC /* YapCollectionsDatabase.m in Sources */ = {isa = PBXBuildFile; fileRef = DC24FBDE1687EB9000E855DC /* YapCollectionsDatabase.m */; };
 		DC24FBE81687EB9000E855DC /* YapCollectionsDatabaseConnection.m in Sources */ = {isa = PBXBuildFile; fileRef = DC24FBE01687EB9000E855DC /* YapCollectionsDatabaseConnection.m */; };
@@ -85,12 +79,8 @@
 		DCAE52131673FE2600395076 /* UIKit.framework in Frameworks */ = {isa = PBXBuildFile; fileRef = DCAE51EA1673FE2600395076 /* UIKit.framework */; };
 		DCAE52141673FE2600395076 /* Foundation.framework in Frameworks */ = {isa = PBXBuildFile; fileRef = DCAE51EC1673FE2600395076 /* Foundation.framework */; };
 		DCAE521C1673FE2600395076 /* InfoPlist.strings in Resources */ = {isa = PBXBuildFile; fileRef = DCAE521A1673FE2600395076 /* InfoPlist.strings */; };
-<<<<<<< HEAD
-		DCD7AC081718B29E00FADF64 /* YapCollectionsDatabaseTransaction+Timestamp.m in Sources */ = {isa = PBXBuildFile; fileRef = DCD7AC071718B29E00FADF64 /* YapCollectionsDatabaseTransaction+Timestamp.m */; };
-=======
 		DCD5A5781799EB1900B69E75 /* YapDatabaseViewMappings.m in Sources */ = {isa = PBXBuildFile; fileRef = DCD5A5771799EB1900B69E75 /* YapDatabaseViewMappings.m */; };
 		DCD5A57C1799EB4100B69E75 /* YapDatabaseViewChange.m in Sources */ = {isa = PBXBuildFile; fileRef = DCD5A57B1799EB4100B69E75 /* YapDatabaseViewChange.m */; };
->>>>>>> c5a6e6ca
 		DCF7E10D16F57CDA000C2184 /* BenchmarkYapDatabase.m in Sources */ = {isa = PBXBuildFile; fileRef = DCF7E10C16F57CDA000C2184 /* BenchmarkYapDatabase.m */; };
 		DCF7E11016F5BC6A000C2184 /* YapNull.m in Sources */ = {isa = PBXBuildFile; fileRef = DCF7E10F16F5BC6A000C2184 /* YapNull.m */; };
 /* End PBXBuildFile section */
@@ -106,12 +96,6 @@
 /* End PBXContainerItemProxy section */
 
 /* Begin PBXFileReference section */
-<<<<<<< HEAD
-		DC096995168B6D77001E1346 /* TestYapOrderedCollectionsDatabase.h */ = {isa = PBXFileReference; fileEncoding = 4; lastKnownFileType = sourcecode.c.h; name = TestYapOrderedCollectionsDatabase.h; path = ../../UnitTesting/TestYapOrderedCollectionsDatabase.h; sourceTree = "<group>"; };
-		DC096996168B6D77001E1346 /* TestYapOrderedCollectionsDatabase.m */ = {isa = PBXFileReference; fileEncoding = 4; lastKnownFileType = sourcecode.c.objc; name = TestYapOrderedCollectionsDatabase.m; path = ../../UnitTesting/TestYapOrderedCollectionsDatabase.m; sourceTree = "<group>"; };
-		DC0B8C0C16EFE5F500896C6C /* YapCacheCollectionKey.h */ = {isa = PBXFileReference; fileEncoding = 4; lastKnownFileType = sourcecode.c.h; path = YapCacheCollectionKey.h; sourceTree = "<group>"; };
-		DC0B8C0D16EFE5F500896C6C /* YapCacheCollectionKey.m */ = {isa = PBXFileReference; fileEncoding = 4; lastKnownFileType = sourcecode.c.objc; path = YapCacheCollectionKey.m; sourceTree = "<group>"; };
-=======
 		DC005BBF1774C666002E57DE /* TestViewChangeLogic.h */ = {isa = PBXFileReference; fileEncoding = 4; lastKnownFileType = sourcecode.c.h; name = TestViewChangeLogic.h; path = ../../UnitTesting/TestViewChangeLogic.h; sourceTree = "<group>"; };
 		DC005BC01774C666002E57DE /* TestViewChangeLogic.m */ = {isa = PBXFileReference; fileEncoding = 4; lastKnownFileType = sourcecode.c.objc; name = TestViewChangeLogic.m; path = ../../UnitTesting/TestViewChangeLogic.m; sourceTree = "<group>"; };
 		DC0DA073177E17860025AC51 /* YapDatabaseViewChangePrivate.h */ = {isa = PBXFileReference; fileEncoding = 4; lastKnownFileType = sourcecode.c.h; name = YapDatabaseViewChangePrivate.h; path = Internal/YapDatabaseViewChangePrivate.h; sourceTree = "<group>"; };
@@ -135,7 +119,6 @@
 		DC23CFA21764028700E103A9 /* YapCollectionsDatabaseViewTransaction.m */ = {isa = PBXFileReference; fileEncoding = 4; lastKnownFileType = sourcecode.c.objc; name = YapCollectionsDatabaseViewTransaction.m; path = "Collection-Key-Value/YapCollectionsDatabaseViewTransaction.m"; sourceTree = "<group>"; };
 		DC23CFA91766A17100E103A9 /* TestYapCollectionsDatabaseView.h */ = {isa = PBXFileReference; fileEncoding = 4; lastKnownFileType = sourcecode.c.h; name = TestYapCollectionsDatabaseView.h; path = ../../UnitTesting/TestYapCollectionsDatabaseView.h; sourceTree = "<group>"; };
 		DC23CFAA1766A17100E103A9 /* TestYapCollectionsDatabaseView.m */ = {isa = PBXFileReference; fileEncoding = 4; lastKnownFileType = sourcecode.c.objc; name = TestYapCollectionsDatabaseView.m; path = ../../UnitTesting/TestYapCollectionsDatabaseView.m; sourceTree = "<group>"; };
->>>>>>> c5a6e6ca
 		DC24FBDD1687EB9000E855DC /* YapCollectionsDatabase.h */ = {isa = PBXFileReference; fileEncoding = 4; lastKnownFileType = sourcecode.c.h; path = YapCollectionsDatabase.h; sourceTree = "<group>"; };
 		DC24FBDE1687EB9000E855DC /* YapCollectionsDatabase.m */ = {isa = PBXFileReference; fileEncoding = 4; lastKnownFileType = sourcecode.c.objc; path = YapCollectionsDatabase.m; sourceTree = "<group>"; };
 		DC24FBDF1687EB9000E855DC /* YapCollectionsDatabaseConnection.h */ = {isa = PBXFileReference; fileEncoding = 4; lastKnownFileType = sourcecode.c.h; path = YapCollectionsDatabaseConnection.h; sourceTree = "<group>"; };
@@ -220,16 +203,11 @@
 		DCAE52111673FE2600395076 /* SenTestingKit.framework */ = {isa = PBXFileReference; lastKnownFileType = wrapper.framework; name = SenTestingKit.framework; path = Library/Frameworks/SenTestingKit.framework; sourceTree = DEVELOPER_DIR; };
 		DCAE52191673FE2600395076 /* YapDatabaseTests-Info.plist */ = {isa = PBXFileReference; lastKnownFileType = text.plist.xml; name = "YapDatabaseTests-Info.plist"; path = "YapDatabaseTests/YapDatabaseTests-Info.plist"; sourceTree = SOURCE_ROOT; };
 		DCAE521B1673FE2600395076 /* en */ = {isa = PBXFileReference; lastKnownFileType = text.plist.strings; name = en; path = en.lproj/InfoPlist.strings; sourceTree = "<group>"; };
-<<<<<<< HEAD
-		DCD7AC061718B29E00FADF64 /* YapCollectionsDatabaseTransaction+Timestamp.h */ = {isa = PBXFileReference; fileEncoding = 4; lastKnownFileType = sourcecode.c.h; path = "YapCollectionsDatabaseTransaction+Timestamp.h"; sourceTree = "<group>"; };
-		DCD7AC071718B29E00FADF64 /* YapCollectionsDatabaseTransaction+Timestamp.m */ = {isa = PBXFileReference; fileEncoding = 4; lastKnownFileType = sourcecode.c.objc; path = "YapCollectionsDatabaseTransaction+Timestamp.m"; sourceTree = "<group>"; };
-=======
 		DCD5A5761799EB1900B69E75 /* YapDatabaseViewMappings.h */ = {isa = PBXFileReference; fileEncoding = 4; lastKnownFileType = sourcecode.c.h; name = YapDatabaseViewMappings.h; path = Utilities/YapDatabaseViewMappings.h; sourceTree = "<group>"; };
 		DCD5A5771799EB1900B69E75 /* YapDatabaseViewMappings.m */ = {isa = PBXFileReference; fileEncoding = 4; lastKnownFileType = sourcecode.c.objc; name = YapDatabaseViewMappings.m; path = Utilities/YapDatabaseViewMappings.m; sourceTree = "<group>"; };
 		DCD5A57A1799EB4100B69E75 /* YapDatabaseViewChange.h */ = {isa = PBXFileReference; fileEncoding = 4; lastKnownFileType = sourcecode.c.h; name = YapDatabaseViewChange.h; path = Utilities/YapDatabaseViewChange.h; sourceTree = "<group>"; };
 		DCD5A57B1799EB4100B69E75 /* YapDatabaseViewChange.m */ = {isa = PBXFileReference; fileEncoding = 4; lastKnownFileType = sourcecode.c.objc; name = YapDatabaseViewChange.m; path = Utilities/YapDatabaseViewChange.m; sourceTree = "<group>"; };
 		DCD5A57D179D059D00B69E75 /* YapDatabaseViewMappingsPrivate.h */ = {isa = PBXFileReference; lastKnownFileType = sourcecode.c.h; name = YapDatabaseViewMappingsPrivate.h; path = Internal/YapDatabaseViewMappingsPrivate.h; sourceTree = "<group>"; };
->>>>>>> c5a6e6ca
 		DCF7E10B16F57CDA000C2184 /* BenchmarkYapDatabase.h */ = {isa = PBXFileReference; fileEncoding = 4; lastKnownFileType = sourcecode.c.h; name = BenchmarkYapDatabase.h; path = ../Benchmarking/BenchmarkYapDatabase.h; sourceTree = "<group>"; };
 		DCF7E10C16F57CDA000C2184 /* BenchmarkYapDatabase.m */ = {isa = PBXFileReference; fileEncoding = 4; lastKnownFileType = sourcecode.c.objc; name = BenchmarkYapDatabase.m; path = ../Benchmarking/BenchmarkYapDatabase.m; sourceTree = "<group>"; };
 		DCF7E10E16F5BC6A000C2184 /* YapNull.h */ = {isa = PBXFileReference; fileEncoding = 4; lastKnownFileType = sourcecode.c.h; path = YapNull.h; sourceTree = "<group>"; };
@@ -266,22 +244,10 @@
 		DC0DA072177E17790025AC51 /* Internal */ = {
 			isa = PBXGroup;
 			children = (
-<<<<<<< HEAD
-				DC24FBEC1687F00300E855DC /* Private */,
-				DC24FBDD1687EB9000E855DC /* YapCollectionsDatabase.h */,
-				DC24FBDE1687EB9000E855DC /* YapCollectionsDatabase.m */,
-				DC24FBDF1687EB9000E855DC /* YapCollectionsDatabaseConnection.h */,
-				DC24FBE01687EB9000E855DC /* YapCollectionsDatabaseConnection.m */,
-				DC24FBE21687EB9000E855DC /* YapCollectionsDatabaseTransaction.h */,
-				DC24FBE31687EB9000E855DC /* YapCollectionsDatabaseTransaction.m */,
-				DCD7AC061718B29E00FADF64 /* YapCollectionsDatabaseTransaction+Timestamp.h */,
-				DCD7AC071718B29E00FADF64 /* YapCollectionsDatabaseTransaction+Timestamp.m */,
-=======
 				DC0DA073177E17860025AC51 /* YapDatabaseViewChangePrivate.h */,
 				DCD5A57D179D059D00B69E75 /* YapDatabaseViewMappingsPrivate.h */,
 				DC0DA074177E17860025AC51 /* YapDatabaseViewPageMetadata.h */,
 				DC0DA075177E17860025AC51 /* YapDatabaseViewPageMetadata.m */,
->>>>>>> c5a6e6ca
 			);
 			name = Internal;
 			sourceTree = "<group>";
@@ -795,9 +761,6 @@
 				DC81B6CD16921F66006FA74B /* YapAbstractDatabaseTransaction.m in Sources */,
 				DCF7E10D16F57CDA000C2184 /* BenchmarkYapDatabase.m in Sources */,
 				DCF7E11016F5BC6A000C2184 /* YapNull.m in Sources */,
-<<<<<<< HEAD
-				DCD7AC081718B29E00FADF64 /* YapCollectionsDatabaseTransaction+Timestamp.m in Sources */,
-=======
 				DC84FF71174EF4B0003BFBB2 /* YapAbstractDatabaseExtension.m in Sources */,
 				DC84FF73174EF4B0003BFBB2 /* YapAbstractDatabaseExtensionConnection.m in Sources */,
 				DC84FF75174EF4B0003BFBB2 /* YapAbstractDatabaseExtensionTransaction.m in Sources */,
@@ -812,7 +775,6 @@
 				DC0DA076177E17860025AC51 /* YapDatabaseViewPageMetadata.m in Sources */,
 				DCD5A5781799EB1900B69E75 /* YapDatabaseViewMappings.m in Sources */,
 				DCD5A57C1799EB4100B69E75 /* YapDatabaseViewChange.m in Sources */,
->>>>>>> c5a6e6ca
 			);
 			runOnlyForDeploymentPostprocessing = 0;
 		};
@@ -825,10 +787,6 @@
 				DC3D2F161673FF9500DFAFAA /* YapDatabaseTransaction.m in Sources */,
 				DC3D2F2B1673FFEC00DFAFAA /* TestObject.m in Sources */,
 				DC3D2F2C1673FFEC00DFAFAA /* TestYapDatabase.m in Sources */,
-<<<<<<< HEAD
-				DC3D2F2D1673FFEC00DFAFAA /* TestYapOrderedDatabase.m in Sources */,
-=======
->>>>>>> c5a6e6ca
 				DC24FBE71687EB9000E855DC /* YapCollectionsDatabase.m in Sources */,
 				DC24FBE91687EB9000E855DC /* YapCollectionsDatabaseConnection.m in Sources */,
 				DC24FBEB1687EB9000E855DC /* YapCollectionsDatabaseTransaction.m in Sources */,
